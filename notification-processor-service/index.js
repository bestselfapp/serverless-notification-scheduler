--- conflicted
+++ resolved
@@ -5,12 +5,8 @@
 const Joi = require('joi');
 const processSms = require('./processSms');
 const processPush = require('./processPush');
-<<<<<<< HEAD
 const createLogger = require('./logger');
 let logger = createLogger();
-=======
-const axios = require('axios');
->>>>>>> 7196e165
 
 // NOTE: unfortunately, any changes to this schema need to be reproduced in both scheduler and processor
 const schema = Joi.object({
@@ -70,7 +66,6 @@
         }
         logger.trace('Notification Processor - Message is valid');
 
-<<<<<<< HEAD
         if (await canSendNotification(message.uniqueProperties.userId) === false) {
             logger.warn(`Notification Processor - Cannot send notification to user ${userId} at this time, send limits exceeded`);
             return;
@@ -91,28 +86,12 @@
             await processPush(message);
         } else if (notificationType == 'sms') {
             await processSms(message);
-=======
-        // TODO: process the callbacks here for adaptive message & timing
-        if (event.message.messageContentCallbackUrl) {
-            const adaptiveMessageResponse = await getAdaptiveMessage(event.message.messageContentCallbackUrl);            
-            event.message = adaptiveMessageResponse;
-            logger.debug(`Notification Processor - Using adaptive message: ${adaptiveMessageResponse}`);
-        }
-
-        if (event.notificationType == 'push') {
-            await processPush(event);
-        } else if (event.notificationType == 'sms') {
-            await processSms(event);
-        } else if (event.notificationType == 'none') {
-            logger.info(`Notification Processor - Skipping notification for user ${event.uniqueProperties.userId}, messageId: ${event.uniqueProperties.messageId}`);
->>>>>>> 7196e165
         } else {
             const errMsg = `Invalid notification type: ${notificationType} for user ${userId}, messageId: ${messageId}`;
             logger.error(errMsg);
             throw new Error(errMsg);
         }
 
-<<<<<<< HEAD
         // log the message
         const logStruct = {
             bucket: config.NOTIFICATION_BUCKET,
@@ -130,24 +109,6 @@
         // TODO: process the message timing callback here
         // if adaptive timing returns a new time, reschedule the message by
         // calling the scheduler with the new time
-
-=======
-        if (event.notificationType != 'none') {
-            // log the message
-            const logStruct = {
-                bucket: config.NOTIFICATION_BUCKET,
-                userId: event.uniqueProperties.userId,
-                messageId: event.uniqueProperties.messageId,
-                message: event.message,
-                sendTimeUtc: event.sendTimeUtc,
-                actualSendTimeUtc: new Date().toISOString(),
-                notificationType: event.notificationType,
-            }
-            await logMessage(logStruct);
-
-            logger.info(`Successfully sent notification for user ${event.uniqueProperties.userId}, messageId: ${event.uniqueProperties.messageId}`);
-        }
->>>>>>> 7196e165
     }
     catch (err) {
         logger.error(`Error in notification processor: ${err}\nStack trace: ${err.stack}\nEvent: ${JSON.stringify(event, null, 2)}`);
